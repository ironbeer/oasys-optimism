--- conflicted
+++ resolved
@@ -68,11 +68,7 @@
 	}, nil
 }
 
-<<<<<<< HEAD
-// L1BlockRefByLabel returns the L1BlockRef for the given block label.
-=======
 // L1BlockRefByLabel returns the [eth.L1BlockRef] for the given block label.
->>>>>>> 51fb98aa
 // Notice, we cannot cache a block reference by label because labels are not guaranteed to be unique.
 func (s *L1Client) L1BlockRefByLabel(ctx context.Context, label eth.BlockLabel) (eth.L1BlockRef, error) {
 	info, err := s.InfoByLabel(ctx, label)
@@ -89,11 +85,7 @@
 	return ref, nil
 }
 
-<<<<<<< HEAD
-// L1BlockRefByNumber returns the L1BlockRef for the given block number.
-=======
 // L1BlockRefByNumber returns an [eth.L1BlockRef] for the given block number.
->>>>>>> 51fb98aa
 // Notice, we cannot cache a block reference by number because L1 re-orgs can invalidate the cached block reference.
 func (s *L1Client) L1BlockRefByNumber(ctx context.Context, num uint64) (eth.L1BlockRef, error) {
 	info, err := s.InfoByNumber(ctx, num)
@@ -105,11 +97,7 @@
 	return ref, nil
 }
 
-<<<<<<< HEAD
-// L1BlockRefByHash returns the L1BlockRef for the given block hash.
-=======
 // L1BlockRefByHash returns the [eth.L1BlockRef] for the given block hash.
->>>>>>> 51fb98aa
 // We cache the block reference by hash as it is safe to assume collision will not occur.
 func (s *L1Client) L1BlockRefByHash(ctx context.Context, hash common.Hash) (eth.L1BlockRef, error) {
 	if v, ok := s.l1BlockRefsCache.Get(hash); ok {
