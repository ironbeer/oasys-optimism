# This Dockerfile builds all the dependencies needed by the monorepo, and should
# be used to build any of the follow-on services
#
<<<<<<< HEAD
# ### BASE: Install deps
# We do not use Alpine because there's a regression causing it to be very slow
# when used with typescript/hardhat: https://github.com/nomiclabs/hardhat/issues/1219
FROM node:16.13-buster-slim as base

ARG NODE_OPTIONS

RUN apt-get update -y && apt-get install -y --no-install-recommends git \
      curl \
      jq \
      python3 \
      ca-certificates \
  &&  rm -rf /var/lib/apt/lists/*

# copy over the needed configs to run the dep installation
# note: this approach can be a bit unhandy to maintain, but it allows
# us to cache the installation steps
WORKDIR /opt/optimism
COPY *.json yarn.lock .yarnrc ./
COPY packages/sdk/package.json ./packages/sdk/package.json
COPY packages/core-utils/package.json ./packages/core-utils/package.json
COPY packages/common-ts/package.json ./packages/common-ts/package.json
COPY packages/contracts/package.json ./packages/contracts/package.json
COPY packages/data-transport-layer/package.json ./packages/data-transport-layer/package.json
COPY packages/message-relayer/package.json ./packages/message-relayer/package.json
COPY packages/replica-healthcheck/package.json ./packages/replica-healthcheck/package.json
COPY integration-tests/package.json ./integration-tests/package.json
=======

# Stage 0 (named `manifests`) collects
# dependency manifest files (`package.json` and `yarn.lock`) which are then
# used by stage 1 to install these dependencies
# development. The only reason we need a separate stage just for collecting the
# dependency manifests is that Docker's `COPY` command still does not allow
# copying based on a glob pattern (see this GitHub issue for more details
# https://github.com/moby/moby/issues/15858). Being able to copy only manifests
# into stage 1 (the `COPY --from=manifests` statement) is important to maximize
# Docker build cache hit rate. `alpine` is chosen as the base image for the
# first stage because it's the smallest image that have access to the `cp
# --parents -t` command (by installing the `coreutils` package).
FROM alpine:3.16 as manifests
RUN apk add coreutils

WORKDIR /tmp
COPY yarn.lock .nvmrc package.json ./src/
COPY packages src/packages/
RUN mkdir manifests && \
  cd src && \
  # copy package.json recursively
  find . -name 'package.json' | xargs cp --parents -t ../manifests/ && \
  # yarn.lock
  cp yarn.lock ../manifests/ && \
  # .nvmrc
  cp .nvmrc ../manifests/

FROM ethereumoptimism/foundry:latest as foundry
FROM node:16-alpine3.14 as base

# Base: install deps
RUN apk --no-cache add curl \
  jq \
  python3 \
  ca-certificates \
  git \
  make \
  gcc \
  musl-dev \
  linux-headers \
  bash \
  build-base \
  gcompat

ENV GLIBC_KEY=https://alpine-pkgs.sgerrand.com/sgerrand.rsa.pub
ENV GLIBC_KEY_FILE=/etc/apk/keys/sgerrand.rsa.pub
ENV GLIBC_RELEASE=https://github.com/sgerrand/alpine-pkg-glibc/releases/download/2.35-r0/glibc-2.35-r0.apk

RUN wget -q -O ${GLIBC_KEY_FILE} ${GLIBC_KEY} \
  && wget -O glibc.apk ${GLIBC_RELEASE} \
  && apk add glibc.apk --force

COPY --from=foundry /usr/local/bin/forge /usr/local/bin/forge
COPY --from=foundry /usr/local/bin/cast /usr/local/bin/cast

WORKDIR /opt/optimism

# Copy manifest files into the image in
# preparation for `yarn install`.
COPY --from=manifests /tmp/manifests  ./
COPY *.json ./
>>>>>>> 8205f678

RUN yarn install --frozen-lockfile && yarn cache clean

COPY ./packages ./packages

<<<<<<< HEAD
# build it!
RUN NODE_OPTIONS=$NODE_OPTIONS yarn build
=======
RUN yarn build
>>>>>>> 8205f678

FROM base as actor-tests-bedrock
WORKDIR /opt/optimism/packages/actor-tests
ENTRYPOINT ["yarn", "run:bedrock"]

FROM base as deployer
WORKDIR /opt/optimism/packages/contracts
COPY ./ops/scripts/deployer.sh .
CMD ["yarn", "run", "deploy"]

FROM alpine:3.16.2 as contract-artifacts-bedrock
RUN mkdir -p /artifacts
WORKDIR /artifacts
COPY --from=base /opt/optimism/packages/contracts-bedrock/artifacts  /artifacts/contracts-bedrock
CMD ["echo", "0"]

FROM base as deployer-bedrock
WORKDIR /opt/optimism/packages/contracts-bedrock
CMD ["yarn", "run", "deploy"]

FROM base as data-transport-layer
WORKDIR /opt/optimism/packages/data-transport-layer
COPY ./ops/scripts/dtl.sh .
CMD ["node", "dist/src/services/run.js"]


FROM base as message-relayer
WORKDIR /opt/optimism/packages/message-relayer
COPY ./ops/scripts/relayer.sh .
CMD ["npm", "run", "start"]


FROM base as fault-detector
WORKDIR /opt/optimism/packages/fault-detector
COPY ./ops/scripts/detector.sh .
CMD ["npm", "run", "start"]


FROM base as replica-healthcheck
WORKDIR /opt/optimism/packages/replica-healthcheck
ENTRYPOINT ["npm", "run", "start"]

FROM base as balance-mon
WORKDIR /opt/optimism/packages/chain-mon
ENTRYPOINT ["npm", "run", "start:balance-mon"]

FROM base as drippie-mon
WORKDIR /opt/optimism/packages/chain-mon
ENTRYPOINT ["npm", "run", "start:drippie-mon"]

FROM base as balance-monitor
WORKDIR /opt/optimism/packages/balance-monitor
ENTRYPOINT ["yarn", "run", "start:prod"]

FROM base as wd-mon
WORKDIR /opt/optimism/packages/chain-mon
ENTRYPOINT ["yarn", "run", "start:wd-mon"]<|MERGE_RESOLUTION|>--- conflicted
+++ resolved
@@ -1,35 +1,6 @@
 # This Dockerfile builds all the dependencies needed by the monorepo, and should
 # be used to build any of the follow-on services
 #
-<<<<<<< HEAD
-# ### BASE: Install deps
-# We do not use Alpine because there's a regression causing it to be very slow
-# when used with typescript/hardhat: https://github.com/nomiclabs/hardhat/issues/1219
-FROM node:16.13-buster-slim as base
-
-ARG NODE_OPTIONS
-
-RUN apt-get update -y && apt-get install -y --no-install-recommends git \
-      curl \
-      jq \
-      python3 \
-      ca-certificates \
-  &&  rm -rf /var/lib/apt/lists/*
-
-# copy over the needed configs to run the dep installation
-# note: this approach can be a bit unhandy to maintain, but it allows
-# us to cache the installation steps
-WORKDIR /opt/optimism
-COPY *.json yarn.lock .yarnrc ./
-COPY packages/sdk/package.json ./packages/sdk/package.json
-COPY packages/core-utils/package.json ./packages/core-utils/package.json
-COPY packages/common-ts/package.json ./packages/common-ts/package.json
-COPY packages/contracts/package.json ./packages/contracts/package.json
-COPY packages/data-transport-layer/package.json ./packages/data-transport-layer/package.json
-COPY packages/message-relayer/package.json ./packages/message-relayer/package.json
-COPY packages/replica-healthcheck/package.json ./packages/replica-healthcheck/package.json
-COPY integration-tests/package.json ./integration-tests/package.json
-=======
 
 # Stage 0 (named `manifests`) collects
 # dependency manifest files (`package.json` and `yarn.lock`) which are then
@@ -59,6 +30,8 @@
 
 FROM ethereumoptimism/foundry:latest as foundry
 FROM node:16-alpine3.14 as base
+
+ARG NODE_OPTIONS
 
 # Base: install deps
 RUN apk --no-cache add curl \
@@ -91,18 +64,12 @@
 # preparation for `yarn install`.
 COPY --from=manifests /tmp/manifests  ./
 COPY *.json ./
->>>>>>> 8205f678
 
 RUN yarn install --frozen-lockfile && yarn cache clean
 
 COPY ./packages ./packages
 
-<<<<<<< HEAD
-# build it!
 RUN NODE_OPTIONS=$NODE_OPTIONS yarn build
-=======
-RUN yarn build
->>>>>>> 8205f678
 
 FROM base as actor-tests-bedrock
 WORKDIR /opt/optimism/packages/actor-tests
