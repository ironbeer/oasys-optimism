--- conflicted
+++ resolved
@@ -8,17 +8,13 @@
 import { task } from 'hardhat/config'
 import * as types from 'hardhat/internal/core/params/argumentTypes'
 import { remove0x } from '@eth-optimism/core-utils'
-<<<<<<< HEAD
 import { isAddress } from 'ethers/lib/utils'
-=======
 import '@eth-optimism/hardhat-deploy-config'
->>>>>>> 8205f678
 
 import { predeploys } from '../src/predeploys'
 import { getContractFromArtifact } from '../src/deploy-utils'
 import { names } from '../src/address-names'
 
-<<<<<<< HEAD
 task('take-dump')
   .addOptionalParam(
     'l1TokenBridge',
@@ -60,104 +56,15 @@
 
       /* eslint-enable @typescript-eslint/no-var-requires */
 
-      // Make sure we have a deploy config for this network
-      const deployConfig = getDeployConfig(hre.network.name)
-
       // Basic warning so users know that the whitelist will be disabled if the owner is the zero address.
       if (
-        deployConfig.ovmWhitelistOwner === undefined ||
-        deployConfig.ovmWhitelistOwner === ethers.constants.AddressZero
+        hre.deployConfig.ovmWhitelistOwner === undefined ||
+        hre.deployConfig.ovmWhitelistOwner === ethers.constants.AddressZero
       ) {
         console.log(
           'WARNING: whitelist owner is undefined or address(0), whitelist will be disabled'
         )
       }
-=======
-task('take-dump').setAction(async ({}, hre) => {
-  /* eslint-disable @typescript-eslint/no-var-requires */
-
-  // Needs to be imported here or hardhat will throw a fit about hardhat being imported from
-  // within the configuration file.
-  const {
-    computeStorageSlots,
-    getStorageLayout,
-  } = require('@defi-wonderland/smock/dist/src/utils')
-
-  // Needs to be imported here because the artifacts can only be generated after the contracts have
-  // been compiled, but compiling the contracts will import the config file which, as a result,
-  // will import this file.
-  const { getContractArtifact } = require('../src/contract-artifacts')
-
-  /* eslint-enable @typescript-eslint/no-var-requires */
-
-  // Basic warning so users know that the whitelist will be disabled if the owner is the zero address.
-  if (
-    hre.deployConfig.ovmWhitelistOwner === undefined ||
-    hre.deployConfig.ovmWhitelistOwner === ethers.constants.AddressZero
-  ) {
-    console.log(
-      'WARNING: whitelist owner is undefined or address(0), whitelist will be disabled'
-    )
-  }
-
-  const variables = {
-    OVM_DeployerWhitelist: {
-      owner: hre.deployConfig.ovmWhitelistOwner,
-    },
-    OVM_GasPriceOracle: {
-      _owner: hre.deployConfig.ovmGasPriceOracleOwner,
-      gasPrice: hre.deployConfig.gasPriceOracleL2GasPrice,
-      l1BaseFee: hre.deployConfig.gasPriceOracleL1BaseFee,
-      overhead: hre.deployConfig.gasPriceOracleOverhead,
-      scalar: hre.deployConfig.gasPriceOracleScalar,
-      decimals: hre.deployConfig.gasPriceOracleDecimals,
-    },
-    L2StandardBridge: {
-      l1TokenBridge: (
-        await getContractFromArtifact(
-          hre,
-          names.managed.contracts.Proxy__OVM_L1StandardBridge
-        )
-      ).address,
-      messenger: predeploys.L2CrossDomainMessenger,
-    },
-    OVM_SequencerFeeVault: {
-      l1FeeWallet: hre.deployConfig.ovmFeeWalletAddress,
-    },
-    OVM_ETH: {
-      l2Bridge: predeploys.L2StandardBridge,
-      l1Token: ethers.constants.AddressZero,
-      _name: 'Ether',
-      _symbol: 'ETH',
-    },
-    L2CrossDomainMessenger: {
-      // We default the xDomainMsgSender to this value to save gas.
-      // See usage of this default in the L2CrossDomainMessenger contract.
-      xDomainMsgSender: '0x000000000000000000000000000000000000dEaD',
-      l1CrossDomainMessenger: (
-        await getContractFromArtifact(
-          hre,
-          names.managed.contracts.Proxy__OVM_L1CrossDomainMessenger
-        )
-      ).address,
-      // Set the messageNonce to a high value to avoid overwriting old sent messages.
-      messageNonce: 100000,
-    },
-    WETH9: {
-      name: 'Wrapped Ether',
-      symbol: 'WETH',
-      decimals: 18,
-    },
-  }
-
-  const dump = {}
-  for (const predeployName of Object.keys(predeploys)) {
-    const predeployAddress = predeploys[predeployName]
-    dump[predeployAddress] = {
-      balance: '00',
-      storage: {},
-    }
->>>>>>> 8205f678
 
       if (!l1TokenBridge) {
         l1TokenBridge = (
@@ -178,24 +85,24 @@
 
       const variables = {
         OVM_DeployerWhitelist: {
-          owner: deployConfig.ovmWhitelistOwner,
+          owner: hre.deployConfig.ovmWhitelistOwner,
         },
         OVM_GasPriceOracle: {
-          _owner: deployConfig.ovmGasPriceOracleOwner,
-          gasPrice: deployConfig.gasPriceOracleL2GasPrice,
-          l1BaseFee: deployConfig.gasPriceOracleL1BaseFee,
-          overhead: deployConfig.gasPriceOracleOverhead,
-          scalar: deployConfig.gasPriceOracleScalar,
-          decimals: deployConfig.gasPriceOracleDecimals,
+          _owner: hre.deployConfig.ovmGasPriceOracleOwner,
+          gasPrice: hre.deployConfig.gasPriceOracleL2GasPrice,
+          l1BaseFee: hre.deployConfig.gasPriceOracleL1BaseFee,
+          overhead: hre.deployConfig.gasPriceOracleOverhead,
+          scalar: hre.deployConfig.gasPriceOracleScalar,
+          decimals: hre.deployConfig.gasPriceOracleDecimals,
         },
         L2StandardBridge: {
           l1TokenBridge,
           messenger: predeploys.L2CrossDomainMessenger,
         },
         OVM_SequencerFeeVault: {
-          l1FeeWallet: deployConfig.ovmFeeWalletAddress,
-        },
-        OVM_OAS: {
+          l1FeeWallet: hre.deployConfig.ovmFeeWalletAddress,
+        },
+        OVM_ETH: {
           l2Bridge: predeploys.L2StandardBridge,
           l1Token: ethers.constants.AddressZero,
           _name: 'OAS',
@@ -279,7 +186,7 @@
       const genesis = {
         commit,
         config: {
-          chainId: deployConfig.l2ChainId,
+          chainId: hre.deployConfig.l2ChainId,
           homesteadBlock: 0,
           eip150Block: 0,
           eip155Block: 0,
@@ -289,18 +196,18 @@
           petersburgBlock: 0,
           istanbulBlock: 0,
           muirGlacierBlock: 0,
-          berlinBlock: deployConfig.hfBerlinBlock,
+          berlinBlock: hre.deployConfig.hfBerlinBlock,
           clique: {
             period: 0,
             epoch: 30000,
           },
         },
         difficulty: '1',
-        gasLimit: deployConfig.l2BlockGasLimit.toString(10),
+        gasLimit: hre.deployConfig.l2BlockGasLimit.toString(10),
         extradata:
           '0x' +
           '00'.repeat(32) +
-          remove0x(deployConfig.ovmBlockSignerAddress) +
+          remove0x(hre.deployConfig.ovmBlockSignerAddress) +
           '00'.repeat(65),
         alloc: dump,
       }
@@ -317,56 +224,4 @@
       // Write the genesis file
       fs.writeFileSync(outfile, JSON.stringify(genesis, null, 4))
     }
-<<<<<<< HEAD
-  )
-=======
-  }
-
-  // Grab the commit hash so we can stick it in the genesis file.
-  let commit: string
-  try {
-    const { stdout } = await promisify(exec)('git rev-parse HEAD')
-    commit = stdout.replace('\n', '')
-  } catch {
-    console.log('unable to get commit hash, using empty hash instead')
-    commit = '0000000000000000000000000000000000000000'
-  }
-
-  const genesis = {
-    commit,
-    config: {
-      chainId: hre.deployConfig.l2ChainId,
-      homesteadBlock: 0,
-      eip150Block: 0,
-      eip155Block: 0,
-      eip158Block: 0,
-      byzantiumBlock: 0,
-      constantinopleBlock: 0,
-      petersburgBlock: 0,
-      istanbulBlock: 0,
-      muirGlacierBlock: 0,
-      berlinBlock: hre.deployConfig.hfBerlinBlock,
-      clique: {
-        period: 0,
-        epoch: 30000,
-      },
-    },
-    difficulty: '1',
-    gasLimit: hre.deployConfig.l2BlockGasLimit.toString(10),
-    extradata:
-      '0x' +
-      '00'.repeat(32) +
-      remove0x(hre.deployConfig.ovmBlockSignerAddress) +
-      '00'.repeat(65),
-    alloc: dump,
-  }
-
-  // Make sure the output location exists
-  const outdir = path.resolve(__dirname, '../genesis')
-  const outfile = path.join(outdir, `${hre.network.name}.json`)
-  mkdirp.sync(outdir)
-
-  // Write the genesis file
-  fs.writeFileSync(outfile, JSON.stringify(genesis, null, 4))
-})
->>>>>>> 8205f678
+  )