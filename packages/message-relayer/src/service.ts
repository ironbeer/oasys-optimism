/* Imports: External */
<<<<<<< HEAD
import { BigNumber, Contract, Signer } from 'ethers'
import { sleep } from '@eth-optimism/core-utils'
=======
import { Signer } from 'ethers'
import { getChainId, sleep } from '@eth-optimism/core-utils'
>>>>>>> 8205f678
import {
  BaseServiceV2,
  validators,
  Gauge,
  Counter,
} from '@eth-optimism/common-ts'
import {
  CrossChainMessenger,
  DeepPartial,
  DEFAULT_L2_CONTRACT_ADDRESSES,
  MessageStatus,
  OEContractsLike,
  CrossChainMessage,
  MessageDirection,
} from '@eth-optimism/sdk'
import { Provider } from '@ethersproject/abstract-provider'

<<<<<<< HEAD
import Multicall2 from './contracts/Multicall2.json'
=======
import { version } from '../package.json'
>>>>>>> 8205f678

type MessageRelayerOptions = {
  l1RpcProvider: Provider
  l2RpcProvider: Provider
  l1Wallet: Signer
  fromL2TransactionIndex?: number
  addressManager?: string
  l1CrossDomainMessenger?: string
  l1StandardBridge?: string
  stateCommitmentChain?: string
  canonicalTransactionChain?: string
  bondManager?: string
  isMulticall?: string
  multicallGasLimit?: number
  maxBlockBatchSize?: number
  pollInterval?: number
  receiptTimeout?: number
  gasMultiplier?: number
}

type MessageRelayerMetrics = {
  highestCheckableL2Tx: Gauge
  highestKnownL2Tx: Gauge
  numRelayedMessages: Counter
}

type MessageRelayerState = {
  wallet: Signer
  messenger: CrossChainMessenger
  multicall2Contract?: Contract
  highestCheckableL2Tx: number
  highestKnownL2Tx: number
}

type Call = {
  target: string
  callData: string
}

export class MessageRelayerService extends BaseServiceV2<
  MessageRelayerOptions,
  MessageRelayerMetrics,
  MessageRelayerState
> {
  constructor(options?: Partial<MessageRelayerOptions>) {
    super({
      version,
      name: 'message-relayer',
      options,
      optionsSpec: {
        l1RpcProvider: {
          validator: validators.provider,
          desc: 'Provider for interacting with L1.',
        },
        l2RpcProvider: {
          validator: validators.provider,
          desc: 'Provider for interacting with L2.',
        },
        l1Wallet: {
          validator: validators.wallet,
          desc: 'Wallet used to interact with L1.',
        },
        fromL2TransactionIndex: {
          validator: validators.num,
          desc: 'Index of the first L2 transaction to start processing from.',
          default: 0,
          public: true,
        },
        addressManager: {
          validator: validators.str,
          desc: 'Address of the Lib_AddressManager on Layer1.',
        },
        l1CrossDomainMessenger: {
          validator: validators.str,
          desc: 'Address of the Proxy__OVM_L1CrossDomainMessenger on Layer1.',
        },
        l1StandardBridge: {
          validator: validators.str,
          desc: 'Address of the Proxy__OVM_L1StandardBridge on Layer1.',
        },
        stateCommitmentChain: {
          validator: validators.str,
          desc: 'Address of the StateCommitmentChain on Layer1.',
        },
        canonicalTransactionChain: {
          validator: validators.str,
          desc: 'Address of the CanonicalTransactionChain on Layer1.',
        },
        bondManager: {
          validator: validators.str,
          desc: 'Address of the BondManager on Layer1.',
        },
        isMulticall: {
          validator: validators.str,
          desc: 'Whether use multicall contract when the relay.',
        },
        multicallGasLimit: {
          validator: validators.num,
          desc: 'gas limit for multicall contract when the relay',
          default: 1500000,
        },
        maxBlockBatchSize: {
          validator: validators.num,
          desc: 'If using multicall, max block batch size for multicall messaging relay.',
          default: 200,
        },
        pollInterval: {
          validator: validators.num,
          desc: 'Polling interval of StateCommitmentChain (unit: msec).',
          default: 1000,
        },
        receiptTimeout: {
          validator: validators.num,
          desc: 'Receipt wait timeout for relay transaction (unit: msec).',
          default: 15000,
        },
        gasMultiplier: {
          validator: validators.num,
          desc: 'Gas limit multiplier.',
          default: 1.1,
        },
      },
      metricsSpec: {
        highestCheckableL2Tx: {
          type: Gauge,
          desc: 'Highest L2 tx that has been checkable',
        },
        highestKnownL2Tx: {
          type: Gauge,
          desc: 'Highest known L2 transaction',
        },
        numRelayedMessages: {
          type: Counter,
          desc: 'Number of messages relayed by the service',
        },
      },
    })
  }

  protected async init(): Promise<void> {
    this.state.wallet = this.options.l1Wallet.connect(
      this.options.l1RpcProvider
    )

<<<<<<< HEAD
    const l1ContractOpts = [
      this.options.addressManager,
      this.options.l1CrossDomainMessenger,
      this.options.l1StandardBridge,
      this.options.stateCommitmentChain,
      this.options.canonicalTransactionChain,
      this.options.bondManager,
    ]

    let contracts: DeepPartial<OEContractsLike> = undefined
    if (l1ContractOpts.every((x) => x)) {
      contracts = {
        l1: {
          AddressManager: this.options.addressManager,
          L1CrossDomainMessenger: this.options.l1CrossDomainMessenger,
          L1StandardBridge: this.options.l1StandardBridge,
          StateCommitmentChain: this.options.stateCommitmentChain,
          CanonicalTransactionChain: this.options.canonicalTransactionChain,
          BondManager: this.options.bondManager,
        },
        l2: DEFAULT_L2_CONTRACT_ADDRESSES,
      }
    } else if (l1ContractOpts.some((x) => x)) {
      throw new Error('L1 contract address is missing.')
    }

    const l1Network = await this.state.wallet.provider.getNetwork()
    const l1ChainId = l1Network.chainId
    this.state.messenger = new CrossChainMessenger({
      l1SignerOrProvider: this.state.wallet,
      l2SignerOrProvider: this.options.l2RpcProvider,
      l1ChainId,
      contracts,
=======
    this.state.messenger = new CrossChainMessenger({
      l1SignerOrProvider: this.state.wallet,
      l2SignerOrProvider: this.options.l2RpcProvider,
      l1ChainId: await getChainId(this.state.wallet.provider),
      l2ChainId: await getChainId(this.options.l2RpcProvider),
>>>>>>> 8205f678
    })

    if (this.options.isMulticall) {
      const multicall2ContractAddress =
        '0x5200000000000000000000000000000000000022'
      this.state.multicall2Contract = new Contract(
        multicall2ContractAddress,
        Multicall2.abi,
        this.state.wallet
      )
    }

    this.state.highestCheckableL2Tx = this.options.fromL2TransactionIndex || 1
    this.state.highestKnownL2Tx =
      await this.state.messenger.l2Provider.getBlockNumber()
  }

  protected async estimateGas(message: CrossChainMessage): Promise<number> {
    const gas = await this.state.messenger.estimateGas.finalizeMessage(message)
    return ~~(gas.toNumber() * (this.options.gasMultiplier || 1.0))
  }

  protected async main(): Promise<void> {
    if (this.state.multicall2Contract && this.options.l1CrossDomainMessenger) {
      await this.handleMultipleBlock()
    } else {
      await this.handleSingleBlock()
    }
  }

  protected async handleSingleBlock(): Promise<void> {
    // Update metrics
    this.metrics.highestCheckableL2Tx.set(this.state.highestCheckableL2Tx)
    this.metrics.highestKnownL2Tx.set(this.state.highestKnownL2Tx)

    // If we're already at the tip, then update the latest tip and loop again.
    if (this.state.highestCheckableL2Tx > this.state.highestKnownL2Tx) {
      this.state.highestKnownL2Tx =
        await this.state.messenger.l2Provider.getBlockNumber()

      // Sleeping for 1000ms is good enough since this is meant for development and not for live
      // networks where we might want to restrict the number of requests per second.
      await sleep(1000)
      return
    }

    this.logger.info(`checking L2 block ${this.state.highestCheckableL2Tx}`)

    const block =
      await this.state.messenger.l2Provider.getBlockWithTransactions(
        this.state.highestCheckableL2Tx
      )

    // Should never happen.
    if (block.transactions.length !== 1) {
      throw new Error(
        `got an unexpected number of transactions in block: ${block.number}`
      )
    }

    const messages = await this.state.messenger.getMessagesByTransaction(
      block.transactions[0].hash
    )

    // No messages in this transaction so we can move on to the next one.
    if (messages.length === 0) {
      this.state.highestCheckableL2Tx++
      return
    }

    // Make sure that all messages sent within the transaction are finalized. If any messages
    // are not finalized, then we're going to break the loop which will trigger the sleep and
    // wait for a few seconds before we check again to see if this transaction is finalized.
    let isFinalized = true
    for (const message of messages) {
      const status = await this.state.messenger.getMessageStatus(message)
      if (status === MessageStatus.STATE_ROOT_NOT_PUBLISHED) {
        isFinalized = false
      } else if (status === MessageStatus.IN_CHALLENGE_PERIOD) {
        // Checks whether a given batch has exceeded the verification threshold,
        // or is still inside its fraud proof window.
        const resolved = await this.state.messenger.toCrossChainMessage(message)
        const stateRoot = await this.state.messenger.getMessageStateRoot(
          resolved
        )
        isFinalized =
          (await this.state.messenger.contracts.l1.StateCommitmentChain.insideFraudProofWindow(
            stateRoot.batch.header
          )) === false
      }
    }

    if (!isFinalized) {
      this.logger.info(
        `tx not yet finalized, waiting: ${this.state.highestCheckableL2Tx}`
      )
      await new Promise((resolve) =>
        setTimeout(() => resolve(true), this.options.pollInterval || 1000)
      )
      return
    } else {
      this.logger.info(
        `tx is finalized, relaying: ${this.state.highestCheckableL2Tx}`
      )
    }

    // If we got here then all messages in the transaction are finalized. Now we can relay
    // each message to L1.
    for (const message of messages) {
      try {
        const tx = await this.state.messenger.finalizeMessage(message, {
          overrides: { gasLimit: await this.estimateGas(message) },
        })
        this.logger.info(`relayer sent tx: ${tx.hash}`)
        this.metrics.numRelayedMessages.inc()
      } catch (err) {
        if (err.message.includes('message has already been received')) {
          // It's fine, the message was relayed by someone else
        } else {
          throw err
        }
      }

      await this.state.messenger.waitForMessageReceipt(message, {
        pollIntervalMs: this.options.pollInterval,
        timeoutMs: this.options.receiptTimeout,
      })
    }

    // All messages have been relayed so we can move on to the next block.
    this.state.highestCheckableL2Tx++
  }

  protected async handleMultipleBlock(): Promise<void> {
    // Should never happen.
    if (
      !this.state.multicall2Contract ||
      !this.options.l1CrossDomainMessenger
    ) {
      throw new Error(
        `You can not use mulitcall to handle multiple bridge messages`
      )
    }

    // Update metrics
    this.metrics.highestCheckableL2Tx.set(this.state.highestCheckableL2Tx)
    this.metrics.highestKnownL2Tx.set(this.state.highestKnownL2Tx)

    this.logger.debug(
      `this.state.highestCheckableL2Tx is ${this.state.highestCheckableL2Tx}`
    )
    this.logger.debug(
      `this.state.highestKnownL2Tx is ${this.state.highestKnownL2Tx}`
    )
    // If we're already at the tip, then update the latest tip and loop again.
    if (this.state.highestCheckableL2Tx > this.state.highestKnownL2Tx) {
      this.state.highestKnownL2Tx =
        await this.state.messenger.l2Provider.getBlockNumber()

      // Sleeping for 1000ms is good enough since this is meant for development and not for live
      // networks where we might want to restrict the number of requests per second.
      await sleep(1000)
      this.logger.debug(
        `this.state.highestCheckableL2Tx(${this.state.highestCheckableL2Tx}) > this.state.highestKnownL2Tx(${this.state.highestKnownL2Tx})`
      )
      return
    }

    let blockLength = 0
    const estimateCalldataArray: Call[] = []
    const calldataArray: Call[] = []
    const requireSuccess = true
    let multicallEstimateGas: BigNumber

    for (
      let i = this.state.highestCheckableL2Tx;
      i < this.state.highestCheckableL2Tx + this.options.maxBlockBatchSize;
      i++
    ) {
      const block =
        await this.state.messenger.l2Provider.getBlockWithTransactions(i)
      if (block === null) {
        break
      }

      // Should never happen.
      if (block.transactions.length !== 1) {
        throw new Error(
          `got an unexpected number of transactions in block: ${block.number}`
        )
      }

      const messages = await this.state.messenger.getMessagesByTransaction(
        block.transactions[0].hash,
        { direction: MessageDirection.L2_TO_L1 }
      )

      if (messages.length === 0) {
        blockLength++
        continue
      }

      const isVerifiedMessages = await this.isVerifiedMessages(messages)
      if (!isVerifiedMessages) {
        break
      }

      const newCalldataArray: Call[] = []
      let canAddCalldata = true // whether can add calldata to calldataArray

      let newMulticallEstimateGas: BigNumber

      for (const message of messages) {
        try {
          await this.estimateGas(message) // check if error happens
        } catch (err) {
          if (err.message.includes('message has already been received')) {
            // It's fine, the message was relayed by someone else
            continue
          } else {
            throw err
          }
        }

        const finalizeMessageCalldata =
          await this.state.messenger.getFinalizeMessageCalldata(message)
        const newCalldata = {
          target: this.options.l1CrossDomainMessenger,
          callData: finalizeMessageCalldata,
        }
        estimateCalldataArray.push(newCalldata)

        try {
          newMulticallEstimateGas =
            await this.state.multicall2Contract.estimateGas.tryAggregate(
              requireSuccess,
              estimateCalldataArray
            )
        } catch (err) {
          if (err.message.includes('gas required exceeds allowance')) {
            canAddCalldata = false
            break
          } else {
            throw err
          }
        }

        if (
          this.options.multicallGasLimit &&
          newMulticallEstimateGas.toNumber() * this.options.gasMultiplier >
            this.options.multicallGasLimit
        ) {
          canAddCalldata = false
          break
        }
        newCalldataArray.push(newCalldata)
      }

      if (!canAddCalldata) {
        break
      }
      blockLength++
      multicallEstimateGas = newMulticallEstimateGas
      calldataArray.push(...newCalldataArray)
    }

    if (blockLength > 1) {
      this.logger.info(
        `checking L2 block ${this.state.highestCheckableL2Tx} ~ ${
          this.state.highestCheckableL2Tx + blockLength - 1
        }`
      )
    } else {
      this.logger.info(`checking L2 block ${this.state.highestCheckableL2Tx}`)
    }

    // No messages in this blocks transactions so we can move on to the next one.
    if (calldataArray.length === 0) {
      if (blockLength > 0) {
        this.state.highestCheckableL2Tx += blockLength
        return
      } else {
        this.logger.info(
          `txs not yet finalized, waiting: ${this.state.highestCheckableL2Tx}`
        )
        await new Promise((resolve) =>
          setTimeout(() => resolve(true), this.options.pollInterval || 1000)
        )
        return
      }
    }

    if (blockLength > 1) {
      this.logger.info(
        `txs are finalized, relaying: ${this.state.highestCheckableL2Tx} ~ ${
          this.state.highestCheckableL2Tx + blockLength - 1
        }`
      )
    } else {
      this.logger.info(
        `txs are finalized, relaying: ${this.state.highestCheckableL2Tx}`
      )
    }

    const overrideOptions = {
      gasLimit: ~~(
        multicallEstimateGas.toNumber() * (this.options.gasMultiplier || 1.0)
      ),
    }
    const tx = await this.state.multicall2Contract.tryAggregate(
      requireSuccess,
      calldataArray,
      overrideOptions
    )
    await tx.wait()
    this.logger.info(`relayer sent multicall: ${tx.hash}`)
    this.metrics.numRelayedMessages.inc(calldataArray.length)

    // All messages have been relayed so we can move on to the next block.
    this.state.highestCheckableL2Tx += blockLength
  }

  protected async isVerifiedMessages(
    messages: CrossChainMessage[]
  ): Promise<boolean> {
    let isFinalized = true
    for (const message of messages) {
      const status = await this.state.messenger.getMessageStatus(message)
      if (status === MessageStatus.STATE_ROOT_NOT_PUBLISHED) {
        isFinalized = false
        break
      } else if (status === MessageStatus.IN_CHALLENGE_PERIOD) {
        // Checks whether a given batch has exceeded the verification threshold,
        // or is still inside its fraud proof window.
        const resolved = await this.state.messenger.toCrossChainMessage(message)
        const stateRoot = await this.state.messenger.getMessageStateRoot(
          resolved
        )
        isFinalized =
          (await this.state.messenger.contracts.l1.StateCommitmentChain.insideFraudProofWindow(
            stateRoot.batch.header
          )) === false
        if (!isFinalized) {
          break
        }
      }
    }
    return isFinalized
  }
}

if (require.main === module) {
  const service = new MessageRelayerService()
  service.run()
}<|MERGE_RESOLUTION|>--- conflicted
+++ resolved
@@ -1,11 +1,6 @@
 /* Imports: External */
-<<<<<<< HEAD
 import { BigNumber, Contract, Signer } from 'ethers'
-import { sleep } from '@eth-optimism/core-utils'
-=======
-import { Signer } from 'ethers'
-import { getChainId, sleep } from '@eth-optimism/core-utils'
->>>>>>> 8205f678
+import { sleep, getChainId } from '@eth-optimism/core-utils'
 import {
   BaseServiceV2,
   validators,
@@ -23,11 +18,8 @@
 } from '@eth-optimism/sdk'
 import { Provider } from '@ethersproject/abstract-provider'
 
-<<<<<<< HEAD
 import Multicall2 from './contracts/Multicall2.json'
-=======
 import { version } from '../package.json'
->>>>>>> 8205f678
 
 type MessageRelayerOptions = {
   l1RpcProvider: Provider
@@ -172,7 +164,6 @@
       this.options.l1RpcProvider
     )
 
-<<<<<<< HEAD
     const l1ContractOpts = [
       this.options.addressManager,
       this.options.l1CrossDomainMessenger,
@@ -182,7 +173,7 @@
       this.options.bondManager,
     ]
 
-    let contracts: DeepPartial<OEContractsLike> = undefined
+    let contracts: DeepPartial<OEContractsLike>
     if (l1ContractOpts.every((x) => x)) {
       contracts = {
         l1: {
@@ -199,20 +190,12 @@
       throw new Error('L1 contract address is missing.')
     }
 
-    const l1Network = await this.state.wallet.provider.getNetwork()
-    const l1ChainId = l1Network.chainId
-    this.state.messenger = new CrossChainMessenger({
-      l1SignerOrProvider: this.state.wallet,
-      l2SignerOrProvider: this.options.l2RpcProvider,
-      l1ChainId,
-      contracts,
-=======
     this.state.messenger = new CrossChainMessenger({
       l1SignerOrProvider: this.state.wallet,
       l2SignerOrProvider: this.options.l2RpcProvider,
       l1ChainId: await getChainId(this.state.wallet.provider),
       l2ChainId: await getChainId(this.options.l2RpcProvider),
->>>>>>> 8205f678
+      contracts,
     })
 
     if (this.options.isMulticall) {
