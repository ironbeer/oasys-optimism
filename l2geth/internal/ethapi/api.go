--- conflicted
+++ resolved
@@ -57,16 +57,11 @@
 )
 
 var (
-<<<<<<< HEAD
-	errNoSequencerURL = errors.New("sequencer transaction forwarding not configured")
-	errStillSyncing   = errors.New("sequencer still syncing, cannot accept transactions")
-
-	acl *accessControl
-=======
 	errNoSequencerURL  = errors.New("sequencer transaction forwarding not configured")
 	errStillSyncing    = errors.New("sequencer still syncing, cannot accept transactions")
 	errBlockNotIndexed = errors.New("block in range not indexed, this should never happen")
->>>>>>> 8205f678
+
+	acl *accessControl
 )
 
 const (
@@ -677,10 +672,10 @@
 }
 
 // GetBlockByNumber returns the requested canonical block.
-// * When blockNr is -1 the chain head is returned.
-// * When blockNr is -2 the pending chain head is returned.
-// * When fullTx is true all transactions in the block are returned, otherwise
-//   only the transaction hash is returned.
+//   - When blockNr is -1 the chain head is returned.
+//   - When blockNr is -2 the pending chain head is returned.
+//   - When fullTx is true all transactions in the block are returned, otherwise
+//     only the transaction hash is returned.
 func (s *PublicBlockChainAPI) GetBlockByNumber(ctx context.Context, number rpc.BlockNumber, fullTx bool) (map[string]interface{}, error) {
 	block, err := s.b.BlockByNumber(ctx, number)
 	if block != nil && err == nil {
